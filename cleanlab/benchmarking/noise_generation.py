--- conflicted
+++ resolved
@@ -18,11 +18,7 @@
 """
 Helper methods that are useful for benchmarking cleanlab’s core algorithms.
 These methods introduce synthetic noise into the labels of a classification dataset.
-<<<<<<< HEAD
-Specifically, provides methods for generating valid noise matrices (for which learning with noise is possible),
-=======
 Specifically, this module provides methods for generating valid noise matrices (for which learning with noise is possible),
->>>>>>> e681521a
 generating noisy labels given a noise matrix, generating valid noise matrices with a specific trace value, and more.
 """
 
